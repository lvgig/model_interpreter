--- conflicted
+++ resolved
@@ -9,11 +9,7 @@
 packages = ["model_interpreter"]
 
 [project]
-<<<<<<< HEAD
-name = "model_interpeter"
-=======
-name = "model-interpreter"
->>>>>>> 8f1e81e1
+name = "model_interpreter"
 readme = "README.md"
 license = {'text' = "Proprietary"}
 authors = [
